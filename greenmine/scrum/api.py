--- conflicted
+++ resolved
@@ -36,14 +36,11 @@
     model = Project
     serializer_class = ProjectSerializer
 
-<<<<<<< HEAD
     def get_queryset(self):
         return self.model.objects.filter(members=self.request.user)
 
-=======
-    def pre_save(self, obj):
-        obj.owner = self.request.user
->>>>>>> deee53f7
+    def pre_save(self, obj):
+        obj.owner = self.request.user
 
 class ProjectDetail(generics.RetrieveUpdateDestroyAPIView):
     model = Project
@@ -56,13 +53,11 @@
     serializer_class = MilestoneSerializer
     filter_fields = ('project',)
 
-<<<<<<< HEAD
-    def get_queryset(self):
-        return self.model.objects.filter(project__members=self.request.user)
-=======
-    def pre_save(self, obj):
-        obj.owner = self.request.user
->>>>>>> deee53f7
+    def get_queryset(self):
+        return self.model.objects.filter(project__members=self.request.user)
+
+    def pre_save(self, obj):
+        obj.owner = self.request.user
 
 
 class MilestoneDetail(generics.RetrieveUpdateDestroyAPIView):
@@ -76,13 +71,11 @@
     serializer_class = UserStorySerializer
     filter_fields = ('project', 'milestone')
 
-<<<<<<< HEAD
-    def get_queryset(self):
-        return self.model.objects.filter(project__members=self.request.user)
-=======
-    def pre_save(self, obj):
-        obj.owner = self.request.user
->>>>>>> deee53f7
+    def get_queryset(self):
+        return self.model.objects.filter(project__members=self.request.user)
+
+    def pre_save(self, obj):
+        obj.owner = self.request.user
 
 
 class UserStoryDetail(generics.RetrieveUpdateDestroyAPIView):
@@ -95,13 +88,11 @@
     model = Change
     serializer_class = ChangeSerializer
 
-<<<<<<< HEAD
-    def get_queryset(self):
-        return self.model.objects.filter(project__members=self.request.user)
-=======
-    def pre_save(self, obj):
-        obj.owner = self.request.user
->>>>>>> deee53f7
+    def get_queryset(self):
+        return self.model.objects.filter(project__members=self.request.user)
+
+    def pre_save(self, obj):
+        obj.owner = self.request.user
 
 
 class ChangeDetail(generics.RetrieveUpdateDestroyAPIView):
@@ -114,13 +105,11 @@
     model = ChangeAttachment
     serializer_class = ChangeAttachmentSerializer
 
-<<<<<<< HEAD
     def get_queryset(self):
         return self.model.objects.filter(change__project__members=self.request.user)
-=======
-    def pre_save(self, obj):
-        obj.owner = self.request.user
->>>>>>> deee53f7
+
+    def pre_save(self, obj):
+        obj.owner = self.request.user
 
 
 class ChangeAttachmentDetail(generics.RetrieveUpdateDestroyAPIView):
@@ -149,13 +138,11 @@
     serializer_class = TaskSerializer
     filter_fields = ('user_story', 'milestone', 'project')
 
-<<<<<<< HEAD
-    def get_queryset(self):
-        return self.model.objects.filter(project__members=self.request.user)
-=======
-    def pre_save(self, obj):
-        obj.owner = self.request.user
->>>>>>> deee53f7
+    def get_queryset(self):
+        return self.model.objects.filter(project__members=self.request.user)
+
+    def pre_save(self, obj):
+        obj.owner = self.request.user
 
 
 class TaskDetail(generics.RetrieveUpdateDestroyAPIView):
