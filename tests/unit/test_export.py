--- conflicted
+++ resolved
@@ -28,10 +28,6 @@
     issue = f.IssueFactory.create(finished_date="2014-10-22")
     output = io.StringIO()
     render_project(issue.project, output)
-<<<<<<< HEAD
-    print(output.getvalue())
-=======
->>>>>>> 28c5104d
     project_data = json.loads(output.getvalue())
     finish_date = project_data["issues"][0]["finished_date"]
     assert finish_date == "2014-10-22T00:00:00+0000"
