import uuid
import csv

from unittest import mock

from django.core.urlresolvers import reverse

from taiga.base.utils import json
from taiga.projects.tasks import services

from .. import factories as f

import pytest
pytestmark = pytest.mark.django_db


def test_get_tasks_from_bulk():
    data = """
Task #1
Task #2
"""
    tasks = services.get_tasks_from_bulk(data)

    assert len(tasks) == 2
    assert tasks[0].subject == "Task #1"
    assert tasks[1].subject == "Task #2"


def test_create_tasks_in_bulk(db):
    data = """
Task #1
Task #2
"""
    with mock.patch("taiga.projects.tasks.services.db") as db:
        tasks = services.create_tasks_in_bulk(data)
        db.save_in_bulk.assert_called_once_with(tasks, None, None)


def test_create_task_without_status(client):
    user = f.UserFactory.create()
    project = f.ProjectFactory.create(owner=user)
    status = f.TaskStatusFactory.create(project=project)
    project.default_task_status = status
    project.save()

    f.MembershipFactory.create(project=project, user=user, is_admin=True)
    url = reverse("tasks-list")

    data = {"subject": "Test user story", "project": project.id}
    client.login(user)
    response = client.json.post(url, json.dumps(data))
    assert response.status_code == 201
    assert response.data['status'] == project.default_task_status.id


def test_create_task_without_default_values(client):
    user = f.UserFactory.create()
    project = f.ProjectFactory.create(owner=user, default_task_status=None)
<<<<<<< HEAD
    f.MembershipFactory.create(project=project, user=user, is_owner=True)
=======
    f.MembershipFactory.create(project=project, user=user, is_admin=True)
>>>>>>> c5371a60
    url = reverse("tasks-list")

    data = {"subject": "Test user story", "project": project.id}
    client.login(user)
    response = client.json.post(url, json.dumps(data))
    assert response.status_code == 201
    assert response.data['status'] == None
    

def test_api_update_task_tags(client):
    project = f.ProjectFactory.create()
    task = f.create_task(project=project, status__project=project, milestone=None, user_story=None)
    f.MembershipFactory.create(project=project, user=task.owner, is_admin=True)
    url = reverse("tasks-detail", kwargs={"pk": task.pk})
    data = {"tags": ["back", "front"], "version": task.version}

    client.login(task.owner)
    response = client.json.patch(url, json.dumps(data))

    assert response.status_code == 200, response.data


def test_api_create_in_bulk_with_status(client):
    us = f.create_userstory()
    f.MembershipFactory.create(project=us.project, user=us.owner, is_admin=True)
    us.project.default_task_status = f.TaskStatusFactory.create(project=us.project)
    url = reverse("tasks-bulk-create")
    data = {
        "bulk_tasks": "Story #1\nStory #2",
        "us_id": us.id,
        "project_id": us.project.id,
        "sprint_id": us.milestone.id,
        "status_id": us.project.default_task_status.id
    }

    client.login(us.owner)
    response = client.json.post(url, json.dumps(data))

    assert response.status_code == 200
    assert response.data[0]["status"] == us.project.default_task_status.id


def test_api_create_invalid_task(client):
    # Associated to a milestone and a user story.
    # But the User Story is not associated with the milestone
    us_milestone = f.MilestoneFactory.create()
    us = f.create_userstory(milestone=us_milestone)
    f.MembershipFactory.create(project=us.project, user=us.owner, is_admin=True)
    us.project.default_task_status = f.TaskStatusFactory.create(project=us.project)
    task_milestone = f.MilestoneFactory.create(project=us.project, owner=us.owner)

    url = reverse("tasks-list")
    data = {
        "user_story": us.id,
        "milestone": task_milestone.id,
        "subject": "Testing subject",
        "status": us.project.default_task_status.id,
        "project": us.project.id
    }

    client.login(us.owner)
    response = client.json.post(url, json.dumps(data))
    assert response.status_code == 400


def test_api_update_order_in_bulk(client):
    project = f.create_project()
    f.MembershipFactory.create(project=project, user=project.owner, is_admin=True)
    task1 = f.create_task(project=project)
    task2 = f.create_task(project=project)

    url1 = reverse("tasks-bulk-update-taskboard-order")
    url2 = reverse("tasks-bulk-update-us-order")

    data = {
        "project_id": project.id,
        "bulk_tasks": [{"task_id": task1.id, "order": 1},
                       {"task_id": task2.id, "order": 2}]
    }

    client.login(project.owner)

    response1 = client.json.post(url1, json.dumps(data))
    response2 = client.json.post(url2, json.dumps(data))

    assert response1.status_code == 204, response1.data
    assert response2.status_code == 204, response2.data


def test_get_invalid_csv(client):
    url = reverse("tasks-csv")

    response = client.get(url)
    assert response.status_code == 404

    response = client.get("{}?uuid={}".format(url, "not-valid-uuid"))
    assert response.status_code == 404


def test_get_valid_csv(client):
    url = reverse("tasks-csv")
    project = f.ProjectFactory.create(tasks_csv_uuid=uuid.uuid4().hex)

    response = client.get("{}?uuid={}".format(url, project.tasks_csv_uuid))
    assert response.status_code == 200


def test_custom_fields_csv_generation():
    project = f.ProjectFactory.create(tasks_csv_uuid=uuid.uuid4().hex)
    attr = f.TaskCustomAttributeFactory.create(project=project, name="attr1", description="desc")
    task = f.TaskFactory.create(project=project)
    attr_values = task.custom_attributes_values
    attr_values.attributes_values = {str(attr.id):"val1"}
    attr_values.save()
    queryset = project.tasks.all()
    data = services.tasks_to_csv(project, queryset)
    data.seek(0)
    reader = csv.reader(data)
    row = next(reader)
    assert row[19] == attr.name
    row = next(reader)
    assert row[19] == "val1"<|MERGE_RESOLUTION|>--- conflicted
+++ resolved
@@ -56,11 +56,7 @@
 def test_create_task_without_default_values(client):
     user = f.UserFactory.create()
     project = f.ProjectFactory.create(owner=user, default_task_status=None)
-<<<<<<< HEAD
-    f.MembershipFactory.create(project=project, user=user, is_owner=True)
-=======
     f.MembershipFactory.create(project=project, user=user, is_admin=True)
->>>>>>> c5371a60
     url = reverse("tasks-list")
 
     data = {"subject": "Test user story", "project": project.id}
