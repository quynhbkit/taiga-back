--- conflicted
+++ resolved
@@ -123,7 +123,6 @@
     data = {"role": role.pk, "project": role.project.pk}
 
     response = client.json.post(url, json.dumps(data))
-<<<<<<< HEAD
 
     assert response.status_code == 400, response.data
     assert user.memberships.count() == 0
@@ -143,43 +142,16 @@
     response = client.json.post(url, json.dumps(data))
 
     assert response.status_code == 400, response.data
-=======
-
-    assert response.status_code == 400, response.data
-    assert user.memberships.count() == 0
-
-
-def test_api_create_invalid_membership_role_doesnt_exist_in_the_project(client):
-    "Should not create the invitation linked to that user"
-    user = f.UserFactory.create()
-    role = f.RoleFactory.create()
-    project = f.ProjectFactory.create()
-
-    client.login(project.owner)
-
-    url = reverse("memberships-list")
-    data = {"role": role.pk, "project": project.pk, "email": user.email}
-
-    response = client.json.post(url, json.dumps(data))
-
-    assert response.status_code == 400, response.data
->>>>>>> 5e590229
     assert response.data["role"][0] == "Invalid role for the project"
     assert user.memberships.count() == 0
 
 
 def test_api_create_membership(client):
-<<<<<<< HEAD
-    user = f.UserFactory()
-    role = f.RoleFactory.create()
-    client.login(role.project.owner)
-=======
     membership = f.MembershipFactory(is_owner=True)
     role = f.RoleFactory.create(project=membership.project)
     user = f.UserFactory.create()
 
     client.login(membership.user)
->>>>>>> 5e590229
     url = reverse("memberships-list")
     data = {"role": role.pk, "project": role.project.pk, "email": user.email}
     response = client.json.post(url, json.dumps(data))
@@ -189,13 +161,8 @@
 
 
 def test_api_edit_membership(client):
-<<<<<<< HEAD
-    membership = f.MembershipFactory()
-    client.login(membership.project.owner)
-=======
     membership = f.MembershipFactory(is_owner=True)
     client.login(membership.user)
->>>>>>> 5e590229
     url = reverse("memberships-detail", args=[membership.id])
     data = {"email": "new@email.com"}
     response = client.json.patch(url, json.dumps(data))
@@ -204,13 +171,6 @@
 
 
 def test_api_delete_membership(client):
-<<<<<<< HEAD
-    membership = f.MembershipFactory()
-    client.login(membership.project.owner)
-    url = reverse("memberships-detail", args=[membership.id])
-    response = client.json.delete(url)
-
-=======
     membership = f.MembershipFactory(is_owner=True)
     client.login(membership.user)
     url = reverse("memberships-detail", args=[membership.id])
@@ -234,5 +194,4 @@
     url = reverse("memberships-detail", args=[membership_without_user_one.id])
     response = client.json.delete(url)
 
->>>>>>> 5e590229
     assert response.status_code == 204