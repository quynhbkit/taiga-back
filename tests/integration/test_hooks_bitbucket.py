import pytest
import urllib

from unittest import mock

from django.core.urlresolvers import reverse
from django.core import mail
from django.conf import settings

from taiga.base.utils import json
from taiga.hooks.bitbucket import event_hooks
from taiga.hooks.bitbucket.api import BitBucketViewSet
from taiga.hooks.exceptions import ActionSyntaxException
from taiga.projects import choices as project_choices
from taiga.projects.issues.models import Issue
from taiga.projects.tasks.models import Task
from taiga.projects.userstories.models import UserStory
from taiga.projects.models import Membership
from taiga.projects.history.services import get_history_queryset_by_model_instance, take_snapshot
from taiga.projects.notifications.choices import NotifyLevel
from taiga.projects.notifications.models import NotifyPolicy
from taiga.projects import services
from .. import factories as f

pytestmark = pytest.mark.django_db


def test_bad_signature(client):
    project = f.ProjectFactory()
    f.ProjectModulesConfigFactory(project=project, config={
        "bitbucket": {
            "secret": "tpnIwJDz4e"
        }
    })

    url = reverse("bitbucket-hook-list")
    url = "{}?project={}&key={}".format(url, project.id, "badbadbad")
    data = "{}"
    response = client.post(url, data, content_type="application/json", HTTP_X_EVENT_KEY="repo:push")

    response_content = response.data
    assert response.status_code == 400
    assert "Bad signature" in response_content["_error_message"]


def test_ok_signature(client):
    project = f.ProjectFactory()
    f.ProjectModulesConfigFactory(project=project, config={
        "bitbucket": {
            "secret": "tpnIwJDz4e"
        }
    })

    url = reverse("bitbucket-hook-list")
    url = "{}?project={}&key={}".format(url, project.id, "tpnIwJDz4e")
    data = json.dumps({"push": {"changes": [{"new": {"target": { "message": "test message"}}}]}})
    response = client.post(url,
                           data,
                           content_type="application/json",
                           HTTP_X_EVENT_KEY="repo:push",
                           REMOTE_ADDR=settings.BITBUCKET_VALID_ORIGIN_IPS[0])
    assert response.status_code == 204


def test_ok_signature_ip_in_network(client):
    project = f.ProjectFactory()
    f.ProjectModulesConfigFactory(project=project, config={
        "bitbucket": {
            "secret": "tpnIwJDz4e"
        }
    })

    url = reverse("bitbucket-hook-list")
    url = "{}?project={}&key={}".format(url, project.id, "tpnIwJDz4e")
    data = json.dumps({"push": {"changes": [{"new": {"target": { "message": "test message"}}}]}})
    response = client.post(url,
                           data,
                           content_type="application/json",
                           HTTP_X_EVENT_KEY="repo:push",
                           REMOTE_ADDR="104.192.143.193")
    assert response.status_code == 204


def test_ok_signature_invalid_network(client):
    project = f.ProjectFactory()
    f.ProjectModulesConfigFactory(project=project, config={
        "bitbucket": {
            "secret": "tpnIwJDz4e",
            "valid_origin_ips": ["131.103.20.160/27;165.254.145.0/26;104.192.143.0/24"],
        }
    })

    url = reverse("bitbucket-hook-list")
    url = "{}?project={}&key={}".format(url, project.id, "tpnIwJDz4e")
    data = json.dumps({"push": {"changes": [{"new": {"target": { "message": "test message"}}}]}})
    response = client.post(url,
                           data,
                           content_type="application/json",
                           HTTP_X_EVENT_KEY="repo:push",
                           REMOTE_ADDR="104.192.143.193")

    assert response.status_code == 400
    assert "Bad signature" in response.data["_error_message"]


<<<<<<< HEAD
=======
def test_blocked_project(client):
    project = f.ProjectFactory(blocked_code=project_choices.BLOCKED_BY_STAFF)
    f.ProjectModulesConfigFactory(project=project, config={
        "bitbucket": {
            "secret": "tpnIwJDz4e"
        }
    })

    url = reverse("bitbucket-hook-list")
    url = "{}?project={}&key={}".format(url, project.id, "tpnIwJDz4e")
    data = json.dumps({"push": {"changes": [{"new": {"target": { "message": "test message"}}}]}})
    response = client.post(url,
                           data,
                           content_type="application/json",
                           HTTP_X_EVENT_KEY="repo:push",
                           REMOTE_ADDR=settings.BITBUCKET_VALID_ORIGIN_IPS[0])

    assert response.status_code == 451


>>>>>>> c5371a60
def test_invalid_ip(client):
    project = f.ProjectFactory()
    f.ProjectModulesConfigFactory(project=project, config={
        "bitbucket": {
            "secret": "tpnIwJDz4e"
        }
    })

    url = reverse("bitbucket-hook-list")
    url = "{}?project={}&key={}".format(url, project.id, "tpnIwJDz4e")
    data = json.dumps({"push": {"changes": [{"new": {"target": { "message": "test message"}}}]}})
    response = client.post(url,
                           data,
                           content_type="application/json",
                           HTTP_X_EVENT_KEY="repo:push",
                           REMOTE_ADDR="111.111.111.112")
    assert response.status_code == 400


def test_invalid_origin_ip_settings(client):
    project = f.ProjectFactory()
    f.ProjectModulesConfigFactory(project=project, config={
        "bitbucket": {
            "secret": "tpnIwJDz4e",
            "valid_origin_ips": ["testing"]
        }
    })

    url = reverse("bitbucket-hook-list")
    url = "{}?project={}&key={}".format(url, project.id, "tpnIwJDz4e")
    data = json.dumps({"push": {"changes": [{"new": {"target": { "message": "test message"}}}]}})
    response = client.post(url,
                           data,
                           content_type="application/json",
                           HTTP_X_EVENT_KEY="repo:push",
                           REMOTE_ADDR="111.111.111.112")
    assert response.status_code == 400


def test_valid_local_network_ip(client):
    project = f.ProjectFactory()
    f.ProjectModulesConfigFactory(project=project, config={
        "bitbucket": {
            "secret": "tpnIwJDz4e",
            "valid_origin_ips": ["192.168.1.1"]
        }
    })

    url = reverse("bitbucket-hook-list")
    url = "{}?project={}&key={}".format(url, project.id, "tpnIwJDz4e")
    data = json.dumps({"push": {"changes": [{"new": {"target": { "message": "test message"}}}]}})
    response = client.post(url,
                           data,
                           content_type="application/json",
                           HTTP_X_EVENT_KEY="repo:push",
                           REMOTE_ADDR="192.168.1.1")
    assert response.status_code == 204


def test_not_ip_filter(client):
    project = f.ProjectFactory()
    f.ProjectModulesConfigFactory(project=project, config={
        "bitbucket": {
            "secret": "tpnIwJDz4e",
            "valid_origin_ips": []
        }
    })

    url = reverse("bitbucket-hook-list")
    url = "{}?project={}&key={}".format(url, project.id, "tpnIwJDz4e")
    data = json.dumps({"push": {"changes": [{"new": {"target": { "message": "test message"}}}]}})
    response = client.post(url,
                           data,
                           content_type="application/json",
                           HTTP_X_EVENT_KEY="repo:push",
                           REMOTE_ADDR="111.111.111.112")
    assert response.status_code == 204


def test_push_event_detected(client):
    project = f.ProjectFactory()
    url = reverse("bitbucket-hook-list")
    url = "%s?project=%s" % (url, project.id)
    data = json.dumps({"push": {"changes": [{"new": {"target": { "message": "test message"}}}]}})

    BitBucketViewSet._validate_signature = mock.Mock(return_value=True)

    with mock.patch.object(event_hooks.PushEventHook, "process_event") as process_event_mock:
        response = client.post(url, data,
                               HTTP_X_EVENT_KEY="repo:push",
                               content_type="application/json")

        assert process_event_mock.call_count == 1

    assert response.status_code == 204


def test_push_event_issue_processing(client):
    creation_status = f.IssueStatusFactory()
    role = f.RoleFactory(project=creation_status.project, permissions=["view_issues"])
    f.MembershipFactory(project=creation_status.project, role=role, user=creation_status.project.owner)
    new_status = f.IssueStatusFactory(project=creation_status.project)
    issue = f.IssueFactory.create(status=creation_status, project=creation_status.project, owner=creation_status.project.owner)
    payload = {"push": {"changes": [{"new": {"target": { "message": "test message   test   TG-%s    #%s   ok   bye!" % (issue.ref, new_status.slug)}}}]}}
    mail.outbox = []
    ev_hook = event_hooks.PushEventHook(issue.project, payload)
    ev_hook.process_event()
    issue = Issue.objects.get(id=issue.id)
    assert issue.status.id == new_status.id
    assert len(mail.outbox) == 1


def test_push_event_task_processing(client):
    creation_status = f.TaskStatusFactory()
    role = f.RoleFactory(project=creation_status.project, permissions=["view_tasks"])
    f.MembershipFactory(project=creation_status.project, role=role, user=creation_status.project.owner)
    new_status = f.TaskStatusFactory(project=creation_status.project)
    task = f.TaskFactory.create(status=creation_status, project=creation_status.project, owner=creation_status.project.owner)
    payload = {"push": {"changes": [{"new": {"target": { "message": "test message   test   TG-%s    #%s   ok   bye!" % (task.ref, new_status.slug)}}}]}}
    mail.outbox = []
    ev_hook = event_hooks.PushEventHook(task.project, payload)
    ev_hook.process_event()
    task = Task.objects.get(id=task.id)
    assert task.status.id == new_status.id
    assert len(mail.outbox) == 1


def test_push_event_user_story_processing(client):
    creation_status = f.UserStoryStatusFactory()
    role = f.RoleFactory(project=creation_status.project, permissions=["view_us"])
    f.MembershipFactory(project=creation_status.project, role=role, user=creation_status.project.owner)
    new_status = f.UserStoryStatusFactory(project=creation_status.project)
    user_story = f.UserStoryFactory.create(status=creation_status, project=creation_status.project, owner=creation_status.project.owner)
    payload = {"push": {"changes": [{"new": {"target": { "message": "test message   test   TG-%s    #%s   ok   bye!" % (user_story.ref, new_status.slug)}}}]}}
    mail.outbox = []
    ev_hook = event_hooks.PushEventHook(user_story.project, payload)
    ev_hook.process_event()
    user_story = UserStory.objects.get(id=user_story.id)
    assert user_story.status.id == new_status.id
    assert len(mail.outbox) == 1


def test_push_event_multiple_actions(client):
    creation_status = f.IssueStatusFactory()
    role = f.RoleFactory(project=creation_status.project, permissions=["view_issues"])
    f.MembershipFactory(project=creation_status.project, role=role, user=creation_status.project.owner)
    new_status = f.IssueStatusFactory(project=creation_status.project)
    issue1 = f.IssueFactory.create(status=creation_status, project=creation_status.project, owner=creation_status.project.owner)
    issue2 = f.IssueFactory.create(status=creation_status, project=creation_status.project, owner=creation_status.project.owner)
    payload = {"push": {"changes": [{"new": {"target": { "message": "test message   test   TG-%s    #%s   ok  test   TG-%s    #%s   ok  bye!" % (issue1.ref, new_status.slug, issue2.ref, new_status.slug)}}}]}}
    mail.outbox = []
    ev_hook1 = event_hooks.PushEventHook(issue1.project, payload)
    ev_hook1.process_event()
    issue1 = Issue.objects.get(id=issue1.id)
    issue2 = Issue.objects.get(id=issue2.id)
    assert issue1.status.id == new_status.id
    assert issue2.status.id == new_status.id
    assert len(mail.outbox) == 2


def test_push_event_processing_case_insensitive(client):
    creation_status = f.TaskStatusFactory()
    role = f.RoleFactory(project=creation_status.project, permissions=["view_tasks"])
    f.MembershipFactory(project=creation_status.project, role=role, user=creation_status.project.owner)
    new_status = f.TaskStatusFactory(project=creation_status.project)
    task = f.TaskFactory.create(status=creation_status, project=creation_status.project, owner=creation_status.project.owner)
    payload = {"push": {"changes": [{"new": {"target": { "message": "test message   test   TG-%s    #%s   ok   bye!" % (task.ref, new_status.slug)}}}]}}
    mail.outbox = []
    ev_hook = event_hooks.PushEventHook(task.project, payload)
    ev_hook.process_event()
    task = Task.objects.get(id=task.id)
    assert task.status.id == new_status.id
    assert len(mail.outbox) == 1


def test_push_event_task_bad_processing_non_existing_ref(client):
    issue_status = f.IssueStatusFactory()
    payload = {"push": {"changes": [{"new": {"target": { "message": "test message   test   TG-6666666    #%s   ok   bye!" % (issue_status.slug)}}}]}}
    mail.outbox = []

    ev_hook = event_hooks.PushEventHook(issue_status.project, payload)
    with pytest.raises(ActionSyntaxException) as excinfo:
        ev_hook.process_event()

    assert str(excinfo.value) == "The referenced element doesn't exist"
    assert len(mail.outbox) == 0


def test_push_event_us_bad_processing_non_existing_status(client):
    user_story = f.UserStoryFactory.create()
    payload = {"push": {"changes": [{"new": {"target": { "message": "test message   test   TG-%s    #non-existing-slug   ok   bye!" % (user_story.ref)}}}]}}

    mail.outbox = []

    ev_hook = event_hooks.PushEventHook(user_story.project, payload)
    with pytest.raises(ActionSyntaxException) as excinfo:
        ev_hook.process_event()

    assert str(excinfo.value) == "The status doesn't exist"
    assert len(mail.outbox) == 0


def test_push_event_bad_processing_non_existing_status(client):
    issue = f.IssueFactory.create()
    payload = {"push": {"changes": [{"new": {"target": { "message": "test message   test   TG-%s    #non-existing-slug   ok   bye!" % (issue.ref)}}}]}}
    mail.outbox = []

    ev_hook = event_hooks.PushEventHook(issue.project, payload)
    with pytest.raises(ActionSyntaxException) as excinfo:
        ev_hook.process_event()

    assert str(excinfo.value) == "The status doesn't exist"
    assert len(mail.outbox) == 0


def test_issues_event_opened_issue(client):
    issue = f.IssueFactory.create()
    issue.project.default_issue_status = issue.status
    issue.project.default_issue_type = issue.type
    issue.project.default_severity = issue.severity
    issue.project.default_priority = issue.priority
    issue.project.save()
    Membership.objects.create(user=issue.owner, project=issue.project, role=f.RoleFactory.create(project=issue.project), is_admin=True)
    notify_policy = NotifyPolicy.objects.get(user=issue.owner, project=issue.project)
    notify_policy.notify_level = NotifyLevel.all
    notify_policy.save()

    payload = {
        "actor": {
            "user": {
                "uuid": "{ce1054cd-3f43-49dc-8aea-d3085ee7ec9b}",
                "username": "test-user",
                "links": {"html": {"href": "http://bitbucket.com/test-user"}}
            }
        },
        "issue": {
            "id": "10",
            "title": "test-title",
            "links": {"html": {"href": "http://bitbucket.com/site/master/issue/10"}},
            "content": {"raw": "test-content"}
        },
        "repository": {
            "links": {"html": {"href": "http://bitbucket.com/test-user/test-project"}}
        }
    }

    mail.outbox = []

    ev_hook = event_hooks.IssuesEventHook(issue.project, payload)
    ev_hook.process_event()

    assert Issue.objects.count() == 2
    assert len(mail.outbox) == 1


def test_issues_event_bad_issue(client):
    issue = f.IssueFactory.create()
    issue.project.default_issue_status = issue.status
    issue.project.default_issue_type = issue.type
    issue.project.default_severity = issue.severity
    issue.project.default_priority = issue.priority
    issue.project.save()

    payload = {
        "actor": {
        },
        "issue": {
        },
        "repository": {
        }
    }
    mail.outbox = []

    ev_hook = event_hooks.IssuesEventHook(issue.project, payload)

    with pytest.raises(ActionSyntaxException) as excinfo:
        ev_hook.process_event()

    assert str(excinfo.value) == "Invalid issue information"

    assert Issue.objects.count() == 1
    assert len(mail.outbox) == 0


def test_issue_comment_event_on_existing_issue_task_and_us(client):
    project = f.ProjectFactory()
    role = f.RoleFactory(project=project, permissions=["view_tasks", "view_issues", "view_us"])
    f.MembershipFactory(project=project, role=role, user=project.owner)
    user = f.UserFactory()

    issue = f.IssueFactory.create(external_reference=["bitbucket", "http://bitbucket.com/site/master/issue/11"], owner=project.owner, project=project)
    take_snapshot(issue, user=user)
    task = f.TaskFactory.create(external_reference=["bitbucket", "http://bitbucket.com/site/master/issue/11"], owner=project.owner, project=project)
    take_snapshot(task, user=user)
    us = f.UserStoryFactory.create(external_reference=["bitbucket", "http://bitbucket.com/site/master/issue/11"], owner=project.owner, project=project)
    take_snapshot(us, user=user)

    payload = {
        "actor": {
            "user": {
                "uuid": "{ce1054cd-3f43-49dc-8aea-d3085ee7ec9b}",
                "username": "test-user",
                "links": {"html": {"href": "http://bitbucket.com/test-user"}}
            }
        },
        "issue": {
            "id": "11",
            "title": "test-title",
            "links": {"html": {"href": "http://bitbucket.com/site/master/issue/11"}},
            "content": {"raw": "test-content"}
        },
        "comment": {
            "content": {"raw": "Test body"},
        },
        "repository": {
            "links": {"html": {"href": "http://bitbucket.com/test-user/test-project"}}
        }
    }

    mail.outbox = []

    assert get_history_queryset_by_model_instance(issue).count() == 0
    assert get_history_queryset_by_model_instance(task).count() == 0
    assert get_history_queryset_by_model_instance(us).count() == 0

    ev_hook = event_hooks.IssueCommentEventHook(issue.project, payload)
    ev_hook.process_event()

    issue_history = get_history_queryset_by_model_instance(issue)
    assert issue_history.count() == 1
    assert "Test body" in issue_history[0].comment

    task_history = get_history_queryset_by_model_instance(task)
    assert task_history.count() == 1
    assert "Test body" in issue_history[0].comment

    us_history = get_history_queryset_by_model_instance(us)
    assert us_history.count() == 1
    assert "Test body" in issue_history[0].comment

    assert len(mail.outbox) == 3


def test_issue_comment_event_on_not_existing_issue_task_and_us(client):
    issue = f.IssueFactory.create(external_reference=["bitbucket", "10"])
    take_snapshot(issue, user=issue.owner)
    task = f.TaskFactory.create(project=issue.project, external_reference=["bitbucket", "10"])
    take_snapshot(task, user=task.owner)
    us = f.UserStoryFactory.create(project=issue.project, external_reference=["bitbucket", "10"])
    take_snapshot(us, user=us.owner)

    payload = {
        "actor": {
            "user": {
                "uuid": "{ce1054cd-3f43-49dc-8aea-d3085ee7ec9b}",
                "username": "test-user",
                "links": {"html": {"href": "http://bitbucket.com/test-user"}}
            }
        },
        "issue": {
            "id": "10",
            "title": "test-title",
            "links": {"html": {"href": "http://bitbucket.com/site/master/issue/10"}},
            "content": {"raw": "test-content"}
        },
        "comment": {
            "content": {"raw": "Test body"},
        },
        "repository": {
            "links": {"html": {"href": "http://bitbucket.com/test-user/test-project"}}
        }
    }

    mail.outbox = []

    assert get_history_queryset_by_model_instance(issue).count() == 0
    assert get_history_queryset_by_model_instance(task).count() == 0
    assert get_history_queryset_by_model_instance(us).count() == 0

    ev_hook = event_hooks.IssueCommentEventHook(issue.project, payload)
    ev_hook.process_event()

    assert get_history_queryset_by_model_instance(issue).count() == 0
    assert get_history_queryset_by_model_instance(task).count() == 0
    assert get_history_queryset_by_model_instance(us).count() == 0

    assert len(mail.outbox) == 0


def test_issues_event_bad_comment(client):
    issue = f.IssueFactory.create(external_reference=["bitbucket", "10"])
    take_snapshot(issue, user=issue.owner)

    payload = {
        "actor": {
            "user": {
                "uuid": "{ce1054cd-3f43-49dc-8aea-d3085ee7ec9b}",
                "username": "test-user",
                "links": {"html": {"href": "http://bitbucket.com/test-user"}}
            }
        },
        "issue": {
            "id": "10",
            "title": "test-title",
            "links": {"html": {"href": "http://bitbucket.com/site/master/issue/10"}},
            "content": {"raw": "test-content"}
        },
        "comment": {
        },
        "repository": {
            "links": {"html": {"href": "http://bitbucket.com/test-user/test-project"}}
        }
    }
    ev_hook = event_hooks.IssueCommentEventHook(issue.project, payload)

    mail.outbox = []

    with pytest.raises(ActionSyntaxException) as excinfo:
        ev_hook.process_event()

    assert str(excinfo.value) == "Invalid issue comment information"

    assert Issue.objects.count() == 1
    assert len(mail.outbox) == 0


def test_api_get_project_modules(client):
    project = f.create_project()
    f.MembershipFactory(project=project, user=project.owner, is_admin=True)

    url = reverse("projects-modules", args=(project.id,))

    client.login(project.owner)
    response = client.get(url)
    assert response.status_code == 200
    content = response.data
    assert "bitbucket" in content
    assert content["bitbucket"]["secret"] != ""
    assert content["bitbucket"]["webhooks_url"] != ""


def test_api_patch_project_modules(client):
    project = f.create_project()
    f.MembershipFactory(project=project, user=project.owner, is_admin=True)

    url = reverse("projects-modules", args=(project.id,))

    client.login(project.owner)
    data = {
        "bitbucket": {
            "secret": "test_secret",
            "url": "test_url",
        }
    }
    response = client.patch(url, json.dumps(data), content_type="application/json")
    assert response.status_code == 204

    config = services.get_modules_config(project).config
    assert "bitbucket" in config
    assert config["bitbucket"]["secret"] == "test_secret"
    assert config["bitbucket"]["webhooks_url"] != "test_url"


def test_replace_bitbucket_references():
    assert event_hooks.replace_bitbucket_references("project-url", "#2") == "[BitBucket#2](project-url/issues/2)"
    assert event_hooks.replace_bitbucket_references("project-url", "#2 ") == "[BitBucket#2](project-url/issues/2) "
    assert event_hooks.replace_bitbucket_references("project-url", " #2 ") == " [BitBucket#2](project-url/issues/2) "
    assert event_hooks.replace_bitbucket_references("project-url", " #2") == " [BitBucket#2](project-url/issues/2)"
    assert event_hooks.replace_bitbucket_references("project-url", "#test") == "#test"<|MERGE_RESOLUTION|>--- conflicted
+++ resolved
@@ -103,8 +103,6 @@
     assert "Bad signature" in response.data["_error_message"]
 
 
-<<<<<<< HEAD
-=======
 def test_blocked_project(client):
     project = f.ProjectFactory(blocked_code=project_choices.BLOCKED_BY_STAFF)
     f.ProjectModulesConfigFactory(project=project, config={
@@ -125,7 +123,6 @@
     assert response.status_code == 451
 
 
->>>>>>> c5371a60
 def test_invalid_ip(client):
     project = f.ProjectFactory()
     f.ProjectModulesConfigFactory(project=project, config={
