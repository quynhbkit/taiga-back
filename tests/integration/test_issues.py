--- conflicted
+++ resolved
@@ -79,11 +79,7 @@
                                       default_severity=None,
                                       default_issue_type = None)
 
-<<<<<<< HEAD
-    f.MembershipFactory.create(project=project, user=user, is_owner=True)
-=======
     f.MembershipFactory.create(project=project, user=user, is_admin=True)
->>>>>>> c5371a60
     url = reverse("issues-list")
 
     data = {"subject": "Test user story", "project": project.id}
