# Copyright (C) 2014-2016 Andrey Antukh <niwi@niwi.nz>
# Copyright (C) 2014-2016 Jesús Espino <jespinog@gmail.com>
# Copyright (C) 2014-2016 David Barragán <bameda@dbarragan.com>
# Copyright (C) 2014-2016 Alejandro Alonso <alejandro.alonso@kaleidos.net>
# This program is free software: you can redistribute it and/or modify
# it under the terms of the GNU Affero General Public License as
# published by the Free Software Foundation, either version 3 of the
# License, or (at your option) any later version.
#
# This program is distributed in the hope that it will be useful,
# but WITHOUT ANY WARRANTY; without even the implied warranty of
# MERCHANTABILITY or FITNESS FOR A PARTICULAR PURPOSE.  See the
# GNU Affero General Public License for more details.
#
# You should have received a copy of the GNU Affero General Public License
# along with this program.  If not, see <http://www.gnu.org/licenses/>.

# The code is partially taken (and modified) from django rest framework
# that is licensed under the following terms:
#
# Copyright (c) 2011-2014, Tom Christie
# All rights reserved.
#
# Redistribution and use in source and binary forms, with or without
# modification, are permitted provided that the following conditions are met:
#
# Redistributions of source code must retain the above copyright notice, this
# list of conditions and the following disclaimer.
# Redistributions in binary form must reproduce the above copyright notice, this
# list of conditions and the following disclaimer in the documentation and/or
# other materials provided with the distribution.
#
# THIS SOFTWARE IS PROVIDED BY THE COPYRIGHT HOLDERS AND CONTRIBUTORS "AS IS" AND
# ANY EXPRESS OR IMPLIED WARRANTIES, INCLUDING, BUT NOT LIMITED TO, THE IMPLIED
# WARRANTIES OF MERCHANTABILITY AND FITNESS FOR A PARTICULAR PURPOSE ARE
# DISCLAIMED. IN NO EVENT SHALL THE COPYRIGHT HOLDER OR CONTRIBUTORS BE LIABLE
# FOR ANY DIRECT, INDIRECT, INCIDENTAL, SPECIAL, EXEMPLARY, OR CONSEQUENTIAL
# DAMAGES (INCLUDING, BUT NOT LIMITED TO, PROCUREMENT OF SUBSTITUTE GOODS OR
# SERVICES; LOSS OF USE, DATA, OR PROFITS; OR BUSINESS INTERRUPTION) HOWEVER
# CAUSED AND ON ANY THEORY OF LIABILITY, WHETHER IN CONTRACT, STRICT LIABILITY,
# OR TORT (INCLUDING NEGLIGENCE OR OTHERWISE) ARISING IN ANY WAY OUT OF THE USE
# OF THIS SOFTWARE, EVEN IF ADVISED OF THE POSSIBILITY OF SUCH DAMAGE.

import warnings

from django.core.exceptions import ValidationError
from django.http import Http404
from django.db import transaction as tx
from django.utils.translation import ugettext as _

from taiga.base import response

from .settings import api_settings
from .utils import get_object_or_404

<<<<<<< HEAD
from ..decorators import model_pk_lock

=======
from .. import exceptions as exc
from ..decorators import model_pk_lock
>>>>>>> c5371a60

def _get_validation_exclusions(obj, pk=None, slug_field=None, lookup_field=None):
    """
    Given a model instance, and an optional pk and slug field,
    return the full list of all other field names on that model.

    For use when performing full_clean on a model instance,
    so we only clean the required fields.
    """
    include = []

    if pk:
        # Pending deprecation
        pk_field = obj._meta.pk
        while pk_field.rel:
            pk_field = pk_field.rel.to._meta.pk
        include.append(pk_field.name)

    if slug_field:
        # Pending deprecation
        include.append(slug_field)

    if lookup_field and lookup_field != 'pk':
        include.append(lookup_field)

    return [field.name for field in obj._meta.fields if field.name not in include]


class CreateModelMixin:
    """
    Create a model instance.
    """
    def create(self, request, *args, **kwargs):
        serializer = self.get_serializer(data=request.DATA, files=request.FILES)

        if serializer.is_valid():
            self.check_permissions(request, 'create', serializer.object)

            self.pre_save(serializer.object)
            self.pre_conditions_on_save(serializer.object)
            self.object = serializer.save(force_insert=True)
            self.post_save(self.object, created=True)
            headers = self.get_success_headers(serializer.data)
            return response.Created(serializer.data, headers=headers)

        return response.BadRequest(serializer.errors)

    def get_success_headers(self, data):
        try:
            return {'Location': data[api_settings.URL_FIELD_NAME]}
        except (TypeError, KeyError):
            return {}


class ListModelMixin:
    """
    List a queryset.
    """
    empty_error = "Empty list and '%(class_name)s.allow_empty' is False."

    def list(self, request, *args, **kwargs):
        self.object_list = self.filter_queryset(self.get_queryset())

        # Default is to allow empty querysets.  This can be altered by setting
        # `.allow_empty = False`, to raise 404 errors on empty querysets.
        if not self.allow_empty and not self.object_list:
            warnings.warn('The `allow_empty` parameter is due to be deprecated. '
                          'To use `allow_empty=False` style behavior, You should override '
                          '`get_queryset()` and explicitly raise a 404 on empty querysets.',
                          PendingDeprecationWarning)
            class_name = self.__class__.__name__
            error_msg = self.empty_error % {'class_name': class_name}
            raise Http404(error_msg)

        # Switch between paginated or standard style responses
        page = self.paginate_queryset(self.object_list)
        if page is not None:
            serializer = self.get_pagination_serializer(page)
        else:
            serializer = self.get_serializer(self.object_list, many=True)

        return response.Ok(serializer.data)


class RetrieveModelMixin:
    """
    Retrieve a model instance.
    """
    def retrieve(self, request, *args, **kwargs):
        self.object = get_object_or_404(self.get_queryset(), **kwargs)

        self.check_permissions(request, 'retrieve', self.object)

        if self.object is None:
            raise Http404

        serializer = self.get_serializer(self.object)
        return response.Ok(serializer.data)


class UpdateModelMixin:
    """
    Update a model instance.
    """

    @tx.atomic
    @model_pk_lock
    def update(self, request, *args, **kwargs):
        partial = kwargs.pop('partial', False)
        self.object = self.get_object_or_none()
        self.check_permissions(request, 'update', self.object)

        if self.object is None:
            raise Http404

        serializer = self.get_serializer(self.object, data=request.DATA,
                                         files=request.FILES, partial=partial)

        if not serializer.is_valid():
            return response.BadRequest(serializer.errors)

        # Hooks
        try:
            self.pre_save(serializer.object)
            self.pre_conditions_on_save(serializer.object)
        except ValidationError as err:
            # full_clean on model instance may be called in pre_save,
            # so we have to handle eventual errors.
            return response.BadRequest(err.message_dict)

        if self.object is None:
            self.object = serializer.save(force_insert=True)
            self.post_save(self.object, created=True)
            return response.Created(serializer.data)

        self.object = serializer.save(force_update=True)
        self.post_save(self.object, created=False)
        return response.Ok(serializer.data)

    def partial_update(self, request, *args, **kwargs):
        kwargs['partial'] = True
        return self.update(request, *args, **kwargs)

    def pre_save(self, obj):
        """
        Set any attributes on the object that are implicit in the request.
        """
        # pk and/or slug attributes are implicit in the URL.
        lookup_url_kwarg = self.lookup_url_kwarg or self.lookup_field
        lookup = self.kwargs.get(lookup_url_kwarg, None)
        pk = self.kwargs.get(self.pk_url_kwarg, None)
        slug = self.kwargs.get(self.slug_url_kwarg, None)
        slug_field = slug and self.slug_field or None

        if lookup:
            setattr(obj, self.lookup_field, lookup)

        if pk:
            setattr(obj, 'pk', pk)

        if slug:
            setattr(obj, slug_field, slug)

        # Ensure we clean the attributes so that we don't eg return integer
        # pk using a string representation, as provided by the url conf kwarg.
        if hasattr(obj, 'full_clean'):
            exclude = _get_validation_exclusions(obj, pk, slug_field, self.lookup_field)
            obj.full_clean(exclude)


class DestroyModelMixin:
    """
    Destroy a model instance.
    """
    @tx.atomic
    @model_pk_lock
    def destroy(self, request, *args, **kwargs):
        obj = self.get_object_or_none()
        self.check_permissions(request, 'destroy', obj)

        if obj is None:
            raise Http404

        self.pre_delete(obj)
        self.pre_conditions_on_delete(obj)
        obj.delete()
        self.post_delete(obj)
        return response.NoContent()


class BlockeableModelMixin:
    def is_blocked(self, obj):
        raise NotImplementedError("is_blocked must be overridden")

    def pre_conditions_blocked(self, obj):
        #Raises permission exception
        if obj is not None and self.is_blocked(obj):
            raise exc.Blocked(_("Blocked element"))


class BlockeableSaveMixin(BlockeableModelMixin):
    def pre_conditions_on_save(self, obj):
        # Called on create and update calls
        self.pre_conditions_blocked(obj)
        super().pre_conditions_on_save(obj)


class BlockeableDeleteMixin():
    def pre_conditions_on_delete(self, obj):
        # Called on destroy call
        self.pre_conditions_blocked(obj)
        super().pre_conditions_on_delete(obj)


class BlockedByProjectMixin(BlockeableSaveMixin, BlockeableDeleteMixin):
    def is_blocked(self, obj):
        return obj.project is not None and obj.project.blocked_code is not None<|MERGE_RESOLUTION|>--- conflicted
+++ resolved
@@ -53,13 +53,8 @@
 from .settings import api_settings
 from .utils import get_object_or_404
 
-<<<<<<< HEAD
-from ..decorators import model_pk_lock
-
-=======
 from .. import exceptions as exc
 from ..decorators import model_pk_lock
->>>>>>> c5371a60
 
 def _get_validation_exclusions(obj, pk=None, slug_field=None, lookup_field=None):
     """
