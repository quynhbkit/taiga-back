--- conflicted
+++ resolved
@@ -15,16 +15,10 @@
 # You should have received a copy of the GNU Affero General Public License
 # along with this program.  If not, see <http://www.gnu.org/licenses/>.
 
-<<<<<<< HEAD
+from importlib import import_module
+
 import random
 import re
-import uuid
-=======
-from importlib import import_module
-
-import random
-import re
->>>>>>> c5371a60
 
 from django.apps import apps
 from django.apps.config import MODELS_MODULE_NAME
@@ -36,10 +30,7 @@
 from django.db import models
 from django.dispatch import receiver
 from django.utils import timezone
-<<<<<<< HEAD
-=======
 from django.utils.translation import ugettext_lazy as _
->>>>>>> c5371a60
 
 from django_pgjson.fields import JsonField
 from djorm_pgarray.fields import TextArrayField
