# Copyright (C) 2014-2015 Andrey Antukh <niwi@niwi.be>
# Copyright (C) 2014-2015 Jesús Espino <jespinog@gmail.com>
# Copyright (C) 2014-2015 David Barragán <bameda@dbarragan.com>
# This program is free software: you can redistribute it and/or modify
# it under the terms of the GNU Affero General Public License as
# published by the Free Software Foundation, either version 3 of the
# License, or (at your option) any later version.
#
# This program is distributed in the hope that it will be useful,
# but WITHOUT ANY WARRANTY; without even the implied warranty of
# MERCHANTABILITY or FITNESS FOR A PARTICULAR PURPOSE.  See the
# GNU Affero General Public License for more details.
#
# You should have received a copy of the GNU Affero General Public License
# along with this program.  If not, see <http://www.gnu.org/licenses/>.

from django.apps import AppConfig
from django.apps import apps
from django.db.models import signals

from taiga.projects import signals as generic_handlers
from taiga.projects.custom_attributes import signals as custom_attributes_handlers
from . import signals as handlers

def connect_tasks_signals():
<<<<<<< HEAD
    # Cached prev object version
    signals.pre_save.connect(handlers.cached_prev_task,
                             sender=apps.get_model("tasks", "Task"),
                             dispatch_uid="cached_prev_task")

    # Open/Close US and Milestone
    signals.post_save.connect(handlers.try_to_close_or_open_us_and_milestone_when_create_or_edit_task,
                              sender=apps.get_model("tasks", "Task"),
                              dispatch_uid="try_to_close_or_open_us_and_milestone_when_create_or_edit_task")
    signals.post_delete.connect(handlers.try_to_close_or_open_us_and_milestone_when_delete_task,
                                sender=apps.get_model("tasks", "Task"),
                                dispatch_uid="try_to_close_or_open_us_and_milestone_when_delete_task")

=======
>>>>>>> 28c5104d
    # Tags
    signals.pre_save.connect(generic_handlers.tags_normalization,
                             sender=apps.get_model("tasks", "Task"),
                             dispatch_uid="tags_normalization_task")
    signals.post_save.connect(generic_handlers.update_project_tags_when_create_or_edit_taggable_item,
                              sender=apps.get_model("tasks", "Task"),
                              dispatch_uid="update_project_tags_when_create_or_edit_tagglabe_item_task")
    signals.post_delete.connect(generic_handlers.update_project_tags_when_delete_taggable_item,
                                sender=apps.get_model("tasks", "Task"),
                                dispatch_uid="update_project_tags_when_delete_tagglabe_item_task")

<<<<<<< HEAD
=======
def connect_tasks_close_or_open_us_and_milestone_signals():
    # Cached prev object version
    signals.pre_save.connect(handlers.cached_prev_task,
                             sender=apps.get_model("tasks", "Task"),
                             dispatch_uid="cached_prev_task")
    # Open/Close US and Milestone
    signals.post_save.connect(handlers.try_to_close_or_open_us_and_milestone_when_create_or_edit_task,
                              sender=apps.get_model("tasks", "Task"),
                              dispatch_uid="try_to_close_or_open_us_and_milestone_when_create_or_edit_task")
    signals.post_delete.connect(handlers.try_to_close_or_open_us_and_milestone_when_delete_task,
                                sender=apps.get_model("tasks", "Task"),
                                dispatch_uid="try_to_close_or_open_us_and_milestone_when_delete_task")
>>>>>>> 28c5104d

def connect_tasks_custom_attributes_signals():
    signals.post_save.connect(custom_attributes_handlers.create_custom_attribute_value_when_create_task,
                              sender=apps.get_model("tasks", "Task"),
                              dispatch_uid="create_custom_attribute_value_when_create_task")


def connect_all_tasks_signals():
    connect_tasks_signals()
<<<<<<< HEAD
=======
    connect_tasks_close_or_open_us_and_milestone_signals()
>>>>>>> 28c5104d
    connect_tasks_custom_attributes_signals()


def disconnect_tasks_signals():
<<<<<<< HEAD
    signals.pre_save.disconnect(sender=apps.get_model("tasks", "Task"), dispatch_uid="cached_prev_task")
    signals.post_save.disconnect(sender=apps.get_model("tasks", "Task"), dispatch_uid="try_to_close_or_open_us_and_milestone_when_create_or_edit_task")
    signals.post_delete.disconnect(sender=apps.get_model("tasks", "Task"), dispatch_uid="try_to_close_or_open_us_and_milestone_when_delete_task")
=======
>>>>>>> 28c5104d
    signals.pre_save.disconnect(sender=apps.get_model("tasks", "Task"), dispatch_uid="tags_normalization")
    signals.post_save.disconnect(sender=apps.get_model("tasks", "Task"), dispatch_uid="update_project_tags_when_create_or_edit_tagglabe_item")
    signals.post_delete.disconnect(sender=apps.get_model("tasks", "Task"), dispatch_uid="update_project_tags_when_delete_tagglabe_item")


<<<<<<< HEAD
=======
def disconnect_tasks_close_or_open_us_and_milestone_signals():
    signals.pre_save.disconnect(sender=apps.get_model("tasks", "Task"), dispatch_uid="cached_prev_task")
    signals.post_save.disconnect(sender=apps.get_model("tasks", "Task"), dispatch_uid="try_to_close_or_open_us_and_milestone_when_create_or_edit_task")
    signals.post_delete.disconnect(sender=apps.get_model("tasks", "Task"), dispatch_uid="try_to_close_or_open_us_and_milestone_when_delete_task")


>>>>>>> 28c5104d
def disconnect_tasks_custom_attributes_signals():
    signals.post_save.disconnect(sender=apps.get_model("tasks", "Task"), dispatch_uid="create_custom_attribute_value_when_create_task")


def disconnect_all_tasks_signals():
    disconnect_tasks_signals()
<<<<<<< HEAD
=======
    disconnect_tasks_close_or_open_us_and_milestone_signals()
>>>>>>> 28c5104d
    disconnect_tasks_custom_attributes_signals()


class TasksAppConfig(AppConfig):
    name = "taiga.projects.tasks"
    verbose_name = "Tasks"

    def ready(self):
        connect_all_tasks_signals()<|MERGE_RESOLUTION|>--- conflicted
+++ resolved
@@ -23,22 +23,6 @@
 from . import signals as handlers
 
 def connect_tasks_signals():
-<<<<<<< HEAD
-    # Cached prev object version
-    signals.pre_save.connect(handlers.cached_prev_task,
-                             sender=apps.get_model("tasks", "Task"),
-                             dispatch_uid="cached_prev_task")
-
-    # Open/Close US and Milestone
-    signals.post_save.connect(handlers.try_to_close_or_open_us_and_milestone_when_create_or_edit_task,
-                              sender=apps.get_model("tasks", "Task"),
-                              dispatch_uid="try_to_close_or_open_us_and_milestone_when_create_or_edit_task")
-    signals.post_delete.connect(handlers.try_to_close_or_open_us_and_milestone_when_delete_task,
-                                sender=apps.get_model("tasks", "Task"),
-                                dispatch_uid="try_to_close_or_open_us_and_milestone_when_delete_task")
-
-=======
->>>>>>> 28c5104d
     # Tags
     signals.pre_save.connect(generic_handlers.tags_normalization,
                              sender=apps.get_model("tasks", "Task"),
@@ -50,8 +34,6 @@
                                 sender=apps.get_model("tasks", "Task"),
                                 dispatch_uid="update_project_tags_when_delete_tagglabe_item_task")
 
-<<<<<<< HEAD
-=======
 def connect_tasks_close_or_open_us_and_milestone_signals():
     # Cached prev object version
     signals.pre_save.connect(handlers.cached_prev_task,
@@ -64,7 +46,6 @@
     signals.post_delete.connect(handlers.try_to_close_or_open_us_and_milestone_when_delete_task,
                                 sender=apps.get_model("tasks", "Task"),
                                 dispatch_uid="try_to_close_or_open_us_and_milestone_when_delete_task")
->>>>>>> 28c5104d
 
 def connect_tasks_custom_attributes_signals():
     signals.post_save.connect(custom_attributes_handlers.create_custom_attribute_value_when_create_task,
@@ -74,44 +55,29 @@
 
 def connect_all_tasks_signals():
     connect_tasks_signals()
-<<<<<<< HEAD
-=======
     connect_tasks_close_or_open_us_and_milestone_signals()
->>>>>>> 28c5104d
     connect_tasks_custom_attributes_signals()
 
 
 def disconnect_tasks_signals():
-<<<<<<< HEAD
-    signals.pre_save.disconnect(sender=apps.get_model("tasks", "Task"), dispatch_uid="cached_prev_task")
-    signals.post_save.disconnect(sender=apps.get_model("tasks", "Task"), dispatch_uid="try_to_close_or_open_us_and_milestone_when_create_or_edit_task")
-    signals.post_delete.disconnect(sender=apps.get_model("tasks", "Task"), dispatch_uid="try_to_close_or_open_us_and_milestone_when_delete_task")
-=======
->>>>>>> 28c5104d
     signals.pre_save.disconnect(sender=apps.get_model("tasks", "Task"), dispatch_uid="tags_normalization")
     signals.post_save.disconnect(sender=apps.get_model("tasks", "Task"), dispatch_uid="update_project_tags_when_create_or_edit_tagglabe_item")
     signals.post_delete.disconnect(sender=apps.get_model("tasks", "Task"), dispatch_uid="update_project_tags_when_delete_tagglabe_item")
 
 
-<<<<<<< HEAD
-=======
 def disconnect_tasks_close_or_open_us_and_milestone_signals():
     signals.pre_save.disconnect(sender=apps.get_model("tasks", "Task"), dispatch_uid="cached_prev_task")
     signals.post_save.disconnect(sender=apps.get_model("tasks", "Task"), dispatch_uid="try_to_close_or_open_us_and_milestone_when_create_or_edit_task")
     signals.post_delete.disconnect(sender=apps.get_model("tasks", "Task"), dispatch_uid="try_to_close_or_open_us_and_milestone_when_delete_task")
 
 
->>>>>>> 28c5104d
 def disconnect_tasks_custom_attributes_signals():
     signals.post_save.disconnect(sender=apps.get_model("tasks", "Task"), dispatch_uid="create_custom_attribute_value_when_create_task")
 
 
 def disconnect_all_tasks_signals():
     disconnect_tasks_signals()
-<<<<<<< HEAD
-=======
     disconnect_tasks_close_or_open_us_and_milestone_signals()
->>>>>>> 28c5104d
     disconnect_tasks_custom_attributes_signals()
 
 
