# Copyright (C) 2014-2015 Andrey Antukh <niwi@niwi.be>
# Copyright (C) 2014-2015 Jesús Espino <jespinog@gmail.com>
# Copyright (C) 2014-2015 David Barragán <bameda@dbarragan.com>
# This program is free software: you can redistribute it and/or modify
# it under the terms of the GNU Affero General Public License as
# published by the Free Software Foundation, either version 3 of the
# License, or (at your option) any later version.
#
# This program is distributed in the hope that it will be useful,
# but WITHOUT ANY WARRANTY; without even the implied warranty of
# MERCHANTABILITY or FITNESS FOR A PARTICULAR PURPOSE.  See the
# GNU Affero General Public License for more details.
#
# You should have received a copy of the GNU Affero General Public License
# along with this program.  If not, see <http://www.gnu.org/licenses/>.

from django.utils.translation import ugettext as _

from taiga.base.api.utils import get_object_or_404
from taiga.base import filters, response
from taiga.base import exceptions as exc
from taiga.base.decorators import list_route
from taiga.base.api import ModelCrudViewSet, ModelListViewSet
from taiga.projects.models import Project, TaskStatus
from django.http import HttpResponse

from taiga.projects.notifications.mixins import WatchedResourceMixin, WatchersViewSetMixin
from taiga.projects.history.mixins import HistoryResourceMixin
from taiga.projects.occ import OCCResourceMixin
from taiga.projects.votes.mixins.viewsets import VotedResourceMixin, VotersViewSetMixin


from . import models
from . import permissions
from . import serializers
from . import services


<<<<<<< HEAD
class TaskViewSet(OCCResourceMixin, HistoryResourceMixin, WatchedResourceMixin, ModelCrudViewSet):
    model = models.Task
=======
class TaskViewSet(OCCResourceMixin, VotedResourceMixin, HistoryResourceMixin, WatchedResourceMixin,
                  ModelCrudViewSet):
    queryset = models.Task.objects.all()
>>>>>>> 28c5104d
    permission_classes = (permissions.TaskPermission,)
    filter_backends = (filters.CanViewTasksFilterBackend, filters.WatchersFilter)
    retrieve_exclude_filters = (filters.WatchersFilter,)
    filter_fields = ["user_story", "milestone", "project", "assigned_to",
        "status__is_closed"]

    def get_serializer_class(self, *args, **kwargs):
        if self.action in ["retrieve", "by_ref"]:
            return serializers.TaskNeighborsSerializer

        if self.action == "list":
            return serializers.TaskListSerializer

        return serializers.TaskSerializer

    def update(self, request, *args, **kwargs):
        self.object = self.get_object_or_none()
        project_id = request.DATA.get('project', None)
        if project_id and self.object and self.object.project.id != project_id:
            try:
                new_project = Project.objects.get(pk=project_id)
                self.check_permissions(request, "destroy", self.object)
                self.check_permissions(request, "create", new_project)

                sprint_id = request.DATA.get('milestone', None)
                if sprint_id is not None and new_project.milestones.filter(pk=sprint_id).count() == 0:
                    request.DATA['milestone'] = None

                us_id = request.DATA.get('user_story', None)
                if us_id is not None and new_project.user_stories.filter(pk=us_id).count() == 0:
                    request.DATA['user_story'] = None

                status_id = request.DATA.get('status', None)
                if status_id is not None:
                    try:
                        old_status = self.object.project.task_statuses.get(pk=status_id)
                        new_status = new_project.task_statuses.get(slug=old_status.slug)
                        request.DATA['status'] = new_status.id
                    except TaskStatus.DoesNotExist:
                        request.DATA['status'] = new_project.default_task_status.id

            except Project.DoesNotExist:
                return response.BadRequest(_("The project doesn't exist"))

        return super().update(request, *args, **kwargs)

    def get_queryset(self):
        qs = super().get_queryset()
        qs = self.attach_votes_attrs_to_queryset(qs)
        return self.attach_watchers_attrs_to_queryset(qs)

    def get_serializer_class(self, *args, **kwargs):
        if self.action in ["retrieve", "by_ref"]:
            return serializers.TaskNeighborsSerializer

        if self.action == "list":
            return serializers.TaskListSerializer

        return serializers.TaskSerializer

    def pre_save(self, obj):
        if obj.user_story:
            obj.milestone = obj.user_story.milestone
        if not obj.id:
            obj.owner = self.request.user
        super().pre_save(obj)

    def pre_conditions_on_save(self, obj):
        super().pre_conditions_on_save(obj)

        if obj.milestone and obj.milestone.project != obj.project:
            raise exc.WrongArguments(_("You don't have permissions to set this sprint to this task."))

        if obj.user_story and obj.user_story.project != obj.project:
            raise exc.WrongArguments(_("You don't have permissions to set this user story to this task."))

        if obj.status and obj.status.project != obj.project:
            raise exc.WrongArguments(_("You don't have permissions to set this status to this task."))

        if obj.milestone and obj.user_story and obj.milestone != obj.user_story.milestone:
            raise exc.WrongArguments(_("You don't have permissions to set this sprint to this task."))

    @list_route(methods=["GET"])
    def by_ref(self, request):
        ref = request.QUERY_PARAMS.get("ref", None)
        project_id = request.QUERY_PARAMS.get("project", None)
        task = get_object_or_404(models.Task, ref=ref, project_id=project_id)
        return self.retrieve(request, pk=task.pk)

    @list_route(methods=["GET"])
    def csv(self, request):
        uuid = request.QUERY_PARAMS.get("uuid", None)
        if uuid is None:
            return response.NotFound()

        project = get_object_or_404(Project, tasks_csv_uuid=uuid)
        queryset = project.tasks.all().order_by('ref')
        data = services.tasks_to_csv(project, queryset)
        csv_response = HttpResponse(data.getvalue(), content_type='application/csv; charset=utf-8')
        csv_response['Content-Disposition'] = 'attachment; filename="tasks.csv"'
        return csv_response

    @list_route(methods=["POST"])
    def bulk_create(self, request, **kwargs):
        serializer = serializers.TasksBulkSerializer(data=request.DATA)
        if serializer.is_valid():
            data = serializer.data
            project = Project.objects.get(id=data["project_id"])
            self.check_permissions(request, 'bulk_create', project)
            tasks = services.create_tasks_in_bulk(
                data["bulk_tasks"], milestone_id=data["sprint_id"], user_story_id=data["us_id"],
                status_id=data.get("status_id") or project.default_task_status_id,
                project=project, owner=request.user, callback=self.post_save, precall=self.pre_save)
            tasks_serialized = self.get_serializer_class()(tasks, many=True)

            return response.Ok(tasks_serialized.data)

        return response.BadRequest(serializer.errors)

    def _bulk_update_order(self, order_field, request, **kwargs):
        serializer = serializers.UpdateTasksOrderBulkSerializer(data=request.DATA)
        if not serializer.is_valid():
            return response.BadRequest(serializer.errors)

        data = serializer.data
        project = get_object_or_404(Project, pk=data["project_id"])

        self.check_permissions(request, "bulk_update_order", project)
        services.update_tasks_order_in_bulk(data["bulk_tasks"],
                                            project=project,
                                            field=order_field)
        services.snapshot_tasks_in_bulk(data["bulk_tasks"], request.user)

        return response.NoContent()

    @list_route(methods=["POST"])
    def bulk_update_taskboard_order(self, request, **kwargs):
        return self._bulk_update_order("taskboard_order", request, **kwargs)

    @list_route(methods=["POST"])
    def bulk_update_us_order(self, request, **kwargs):
        return self._bulk_update_order("us_order", request, **kwargs)


class TaskVotersViewSet(VotersViewSetMixin, ModelListViewSet):
    permission_classes = (permissions.TaskVotersPermission,)
    resource_model = models.Task


class TaskWatchersViewSet(WatchersViewSetMixin, ModelListViewSet):
    permission_classes = (permissions.TaskWatchersPermission,)
    resource_model = models.Task<|MERGE_RESOLUTION|>--- conflicted
+++ resolved
@@ -36,14 +36,9 @@
 from . import services
 
 
-<<<<<<< HEAD
-class TaskViewSet(OCCResourceMixin, HistoryResourceMixin, WatchedResourceMixin, ModelCrudViewSet):
-    model = models.Task
-=======
 class TaskViewSet(OCCResourceMixin, VotedResourceMixin, HistoryResourceMixin, WatchedResourceMixin,
                   ModelCrudViewSet):
     queryset = models.Task.objects.all()
->>>>>>> 28c5104d
     permission_classes = (permissions.TaskPermission,)
     filter_backends = (filters.CanViewTasksFilterBackend, filters.WatchersFilter)
     retrieve_exclude_filters = (filters.WatchersFilter,)
@@ -94,15 +89,6 @@
         qs = super().get_queryset()
         qs = self.attach_votes_attrs_to_queryset(qs)
         return self.attach_watchers_attrs_to_queryset(qs)
-
-    def get_serializer_class(self, *args, **kwargs):
-        if self.action in ["retrieve", "by_ref"]:
-            return serializers.TaskNeighborsSerializer
-
-        if self.action == "list":
-            return serializers.TaskListSerializer
-
-        return serializers.TaskSerializer
 
     def pre_save(self, obj):
         if obj.user_story:
