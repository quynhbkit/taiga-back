--- conflicted
+++ resolved
@@ -16,11 +16,7 @@
 
 from rest_framework import serializers
 
-<<<<<<< HEAD
-from taiga.base.serializers import (Serializer, TagsField, NeighborsSerializerMixin, 
-=======
 from taiga.base.serializers import (Serializer, TagsField, NeighborsSerializerMixin,
->>>>>>> 5b9bf406
         PgArrayField, ModelSerializer)
 
 from taiga.mdrender.service import render as mdrender
