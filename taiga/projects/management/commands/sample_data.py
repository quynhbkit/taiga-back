# Copyright (C) 2014-2016 Andrey Antukh <niwi@niwi.be>
# Copyright (C) 2014-2016 Jesús Espino <jespinog@gmail.com>
# Copyright (C) 2014-2016 David Barragán <bameda@dbarragan.com>
# This program is free software: you can redistribute it and/or modify
# it under the terms of the GNU Affero General Public License as
# published by the Free Software Foundation, either version 3 of the
# License, or (at your option) any later version.
#
# This program is distributed in the hope that it will be useful,
# but WITHOUT ANY WARRANTY; without even the implied warranty of
# MERCHANTABILITY or FITNESS FOR A PARTICULAR PURPOSE.  See the
# GNU Affero General Public License for more details.
#
# You should have received a copy of the GNU Affero General Public License
# along with this program.  If not, see <http://www.gnu.org/licenses/>.

import random
import datetime

from django.core.management.base import BaseCommand
from django.db import transaction
from django.utils.timezone import now
from django.conf import settings
from django.contrib.contenttypes.models import ContentType

from sampledatahelper.helper import SampleDataHelper

from taiga.users.models import *
from taiga.permissions.permissions import ANON_PERMISSIONS
from taiga.projects.models import *
from taiga.projects.milestones.models import *
from taiga.projects.notifications.choices import NotifyLevel
from taiga.projects.services.stats import get_stats_for_project

from taiga.projects.userstories.models import *
from taiga.projects.tasks.models import *
from taiga.projects.issues.models import *
from taiga.projects.wiki.models import *
from taiga.projects.attachments.models import *
from taiga.projects.custom_attributes.models import *
from taiga.projects.custom_attributes.choices import TYPES_CHOICES, TEXT_TYPE, MULTILINE_TYPE, DATE_TYPE
from taiga.projects.history.services import take_snapshot
from taiga.projects.likes.services import add_like
from taiga.projects.votes.services import add_vote
from taiga.events.apps import disconnect_events_signals
from taiga.projects.services.stats import get_stats_for_project


ATTACHMENT_SAMPLE_DATA = [
    "taiga/projects/management/commands/sample_data",
    [".txt", ]
]

COLOR_CHOICES = [
    "#FC8EAC",
    "#A5694F",
    "#002e33",
    "#67CF00",
    "#71A6D2",
    "#FFF8E7",
    "#4B0082",
    "#007000",
    "#40826D",
    "#708090",
    "#761CEC",
    "#0F0F0F",
    "#D70A53",
    "#CC0000",
    "#FFCC00",
    "#FFFF00",
    "#C0FF33",
    "#B6DA55",
    "#2099DB"]


SUBJECT_CHOICES = [
    "Create the user model",
    "Implement the form",
    "Create the html template",
    "Fixing templates for Django 1.6.",
    "get_actions() does not check for 'delete_selected' in actions",
    "Experimental: modular file types",
    "Add setting to allow regular users to create folders at the root level.",
    "Add tests for bulk operations",
    "Create testsuite with matrix builds",
    "Lighttpd support",
    "Lighttpd x-sendfile support",
    "Added file copying and processing of images (resizing)",
    "Exception is thrown if trying to add a folder with existing name",
    "Feature/improved image admin",
    "Support for bulk actions",
    "Migrate to Python 3 and milk a beautiful cow"]

BASE_USERS = getattr(settings, "SAMPLE_DATA_BASE_USERS", {})
NUM_USERS = getattr(settings, "SAMPLE_DATA_NUM_USERS", 10)
NUM_INVITATIONS =getattr(settings, "SAMPLE_DATA_NUM_INVITATIONS",  2)
NUM_PROJECTS =getattr(settings, "SAMPLE_DATA_NUM_PROJECTS",  4)
NUM_EMPTY_PROJECTS = getattr(settings, "SAMPLE_DATA_NUM_EMPTY_PROJECTS", 2)
NUM_MILESTONES = getattr(settings, "SAMPLE_DATA_NUM_MILESTONES", (1, 5))
NUM_USS = getattr(settings, "SAMPLE_DATA_NUM_USS", (3, 7))
NUM_TASKS_FINISHED = getattr(settings, "SAMPLE_DATA_NUM_TASKS_FINISHED", (1, 5))
NUM_TASKS = getattr(settings, "SAMPLE_DATA_NUM_TASKS", (0, 4))
NUM_USS_BACK = getattr(settings, "SAMPLE_DATA_NUM_USS_BACK", (8, 20))
NUM_ISSUES = getattr(settings, "SAMPLE_DATA_NUM_ISSUES", (12, 25))
NUM_ATTACHMENTS = getattr(settings, "SAMPLE_DATA_NUM_ATTACHMENTS", (0, 4))
NUM_LIKES = getattr(settings, "SAMPLE_DATA_NUM_LIKES", (0, 10))
NUM_VOTES = getattr(settings, "SAMPLE_DATA_NUM_VOTES", (0, 10))
NUM_WATCHERS = getattr(settings, "SAMPLE_DATA_NUM_PROJECT_WATCHERS", (0, 8))

class Command(BaseCommand):
    sd = SampleDataHelper(seed=12345678901)

    @transaction.atomic
    def handle(self, *args, **options):
        # Prevent events emission when sample data is running
        disconnect_events_signals()

        self.users = [User.objects.get(is_superuser=True)]

        # create users
        if BASE_USERS:
            for username, full_name, email in BASE_USERS:
                self.users.append(self.create_user(username=username, full_name=full_name, email=email))
        else:
            for x in range(NUM_USERS):
                self.users.append(self.create_user(counter=x))

        # create project
        for x in range(NUM_PROJECTS + NUM_EMPTY_PROJECTS):
            project = self.create_project(x, is_private=(x in [2, 4] or self.sd.boolean()))

            # added memberships
            computable_project_roles = set()
            for user in self.users:
                if user == project.owner:
                    continue

                role = self.sd.db_object_from_queryset(project.roles.all())

                Membership.objects.create(email=user.email,
                                          project=project,
                                          role=role,
                                          is_owner=self.sd.boolean(),
                                          user=user)

                if role.computable:
                    computable_project_roles.add(role)

            # added invitations
            for i in range(NUM_INVITATIONS):
                role = self.sd.db_object_from_queryset(project.roles.all())

                Membership.objects.create(email=self.sd.email(),
                                          project=project,
                                          role=role,
                                          is_owner=self.sd.boolean(),
                                          token=''.join(random.sample('abcdef0123456789', 10)))

                if role.computable:
                    computable_project_roles.add(role)

            # added custom attributes
            if self.sd.boolean:
                for i in range(1, 4):
                    UserStoryCustomAttribute.objects.create(name=self.sd.words(1, 3),
                                                            description=self.sd.words(3, 12),
                                                            type=self.sd.choice(TYPES_CHOICES)[0],
                                                            project=project,
                                                            order=i)
            if self.sd.boolean:
                for i in range(1, 4):
                    TaskCustomAttribute.objects.create(name=self.sd.words(1, 3),
                                                       description=self.sd.words(3, 12),
                                                       type=self.sd.choice(TYPES_CHOICES)[0],
                                                       project=project,
                                                       order=i)
            if self.sd.boolean:
                for i in range(1, 4):
                    IssueCustomAttribute.objects.create(name=self.sd.words(1, 3),
                                                        description=self.sd.words(3, 12),
                                                        type=self.sd.choice(TYPES_CHOICES)[0],
                                                        project=project,
                                                        order=i)


            if x < NUM_PROJECTS:
                start_date = now() - datetime.timedelta(55)

                # create milestones
                for y in range(self.sd.int(*NUM_MILESTONES)):
                    end_date = start_date + datetime.timedelta(15)
                    milestone = self.create_milestone(project, start_date, end_date)

                    # create uss asociated to milestones
                    for z in range(self.sd.int(*NUM_USS)):
                        us = self.create_us(project, milestone, computable_project_roles)

                        # create tasks
                        rang = NUM_TASKS_FINISHED if start_date <= now() and end_date <= now() else NUM_TASKS
                        for w in range(self.sd.int(*rang)):
                            if start_date <= now() and end_date <= now():
                                task = self.create_task(project, milestone, us, start_date,
                                                        end_date, closed=True)
                            elif start_date <= now() and end_date >= now():
                                task = self.create_task(project, milestone, us, start_date,
                                                        now())
                            else:
                                # No task on not initiated milestones
                                pass

                    start_date = end_date

                # created unassociated uss.
                for y in range(self.sd.int(*NUM_USS_BACK)):
                    us = self.create_us(project, None, computable_project_roles)

                # create bugs.
                for y in range(self.sd.int(*NUM_ISSUES)):
                    bug = self.create_bug(project)

                # create a wiki page
                wiki_page = self.create_wiki(project, "home")

            # Set a value to total_story_points to show the deadline in the backlog
<<<<<<< HEAD
            get_stats_for_project(project)
            project.total_story_points = int(project._defined_points * self.sd.int(5,12) / 10)
=======
            project_stats = get_stats_for_project(project)
            defined_points = project_stats["defined_points"]
            project.total_story_points = int(defined_points * self.sd.int(5,12) / 10)
>>>>>>> d817f19c
            project.save()

            self.create_likes(project)

    def create_attachment(self, obj, order):
        attached_file = self.sd.file_from_directory(*ATTACHMENT_SAMPLE_DATA)
        membership = self.sd.db_object_from_queryset(obj.project.memberships
                                                     .filter(user__isnull=False))
        attachment = Attachment.objects.create(project=obj.project,
                                               name=path.basename(attached_file.name),
                                               size=attached_file.size,
                                               content_object=obj,
                                               order=order,
                                               owner=membership.user,
                                               is_deprecated=self.sd.boolean(),
                                               description=self.sd.words(3, 12),
                                               attached_file=attached_file)
        return attachment

    def create_wiki(self, project, slug):
        wiki_page = WikiPage.objects.create(project=project,
                                            slug=slug,
                                            content=self.sd.paragraphs(3,15),
                                            owner=self.sd.db_object_from_queryset(
                                                    project.memberships.filter(user__isnull=False)).user)

        for i in range(self.sd.int(*NUM_ATTACHMENTS)):
            attachment = self.create_attachment(wiki_page, i+1)

        take_snapshot(wiki_page,
                      comment=self.sd.paragraph(),
                      user=wiki_page.owner)

        # Add history entry
        wiki_page.content=self.sd.paragraphs(3,15)
        wiki_page.save()
        take_snapshot(wiki_page,
              comment=self.sd.paragraph(),
              user=wiki_page.owner)

        return wiki_page

    def get_custom_attributes_value(self, type):
        if type == TEXT_TYPE:
            return self.sd.words(1, 12)
        if type == MULTILINE_TYPE:
            return self.sd.paragraphs(2, 4)
        if type == DATE_TYPE:
            return self.sd.future_date(min_distance=0, max_distance=365)
        return None

    def create_bug(self, project):
        bug = Issue.objects.create(project=project,
                                   subject=self.sd.choice(SUBJECT_CHOICES),
                                   description=self.sd.paragraph(),
                                   owner=self.sd.db_object_from_queryset(
                                            project.memberships.filter(user__isnull=False)).user,
                                   severity=self.sd.db_object_from_queryset(Severity.objects.filter(
                                                                                    project=project)),
                                   status=self.sd.db_object_from_queryset(IssueStatus.objects.filter(
                                                                                     project=project)),
                                   priority=self.sd.db_object_from_queryset(Priority.objects.filter(
                                                                                    project=project)),
                                   type=self.sd.db_object_from_queryset(IssueType.objects.filter(
                                                                                 project=project)),
                                   tags=self.sd.words(1, 10).split(" "))

        bug.save()

        custom_attributes_values = {str(ca.id): self.get_custom_attributes_value(ca.type) for ca
                                      in project.issuecustomattributes.all() if self.sd.boolean()}
        if custom_attributes_values:
            bug.custom_attributes_values.attributes_values = custom_attributes_values
            bug.custom_attributes_values.save()

        for i in range(self.sd.int(*NUM_ATTACHMENTS)):
            attachment = self.create_attachment(bug, i+1)

        if bug.status.order != 1:
            bug.assigned_to = self.sd.db_object_from_queryset(project.memberships.filter(
                                                                      user__isnull=False)).user
            bug.save()

        take_snapshot(bug,
                      comment=self.sd.paragraph(),
                      user=bug.owner)

        # Add history entry
        bug.status=self.sd.db_object_from_queryset(IssueStatus.objects.filter(project=project))
        bug.save()
        take_snapshot(bug,
              comment=self.sd.paragraph(),
              user=bug.owner)

        self.create_votes(bug)
        self.create_watchers(bug)

        return bug

    def create_task(self, project, milestone, us, min_date, max_date, closed=False):
        task = Task(subject=self.sd.choice(SUBJECT_CHOICES),
                    description=self.sd.paragraph(),
                    project=project,
                    owner=self.sd.db_object_from_queryset(project.memberships.filter(user__isnull=False)).user,
                    milestone=milestone,
                    user_story=us,
                    finished_date=None,
                    assigned_to = self.sd.db_object_from_queryset(
                    project.memberships.filter(user__isnull=False)).user,
                    tags=self.sd.words(1, 10).split(" "))

        if closed:
            task.status = project.task_statuses.get(order=4)
        else:
            task.status = self.sd.db_object_from_queryset(project.task_statuses.all())

        if task.status.is_closed:
            task.finished_date = self.sd.datetime_between(min_date, max_date)

        task.save()

        custom_attributes_values = {str(ca.id): self.get_custom_attributes_value(ca.type) for ca
                                       in project.taskcustomattributes.all() if self.sd.boolean()}
        if custom_attributes_values:
            task.custom_attributes_values.attributes_values = custom_attributes_values
            task.custom_attributes_values.save()

        for i in range(self.sd.int(*NUM_ATTACHMENTS)):
            attachment = self.create_attachment(task, i+1)

        take_snapshot(task,
                      comment=self.sd.paragraph(),
                      user=task.owner)

        # Add history entry
        task.status=self.sd.db_object_from_queryset(project.task_statuses.all())
        task.save()
        take_snapshot(task,
              comment=self.sd.paragraph(),
              user=task.owner)

        self.create_votes(task)
        self.create_watchers(task)

        return task

    def create_us(self, project, milestone=None, computable_project_roles=[]):
        us = UserStory.objects.create(subject=self.sd.choice(SUBJECT_CHOICES),
                                      project=project,
                                      owner=self.sd.db_object_from_queryset(
                                              project.memberships.filter(user__isnull=False)).user,
                                      description=self.sd.paragraph(),
                                      milestone=milestone,
                                      status=self.sd.db_object_from_queryset(project.us_statuses.filter(
                                                                             is_closed=False)),
                                      tags=self.sd.words(1, 3).split(" "))

        for role_points in us.role_points.filter(role__in=computable_project_roles):
            if milestone:
                role_points.points = self.sd.db_object_from_queryset(
                                us.project.points.exclude(value=None))
            else:
                role_points.points = self.sd.db_object_from_queryset(
                                              us.project.points.all())

            role_points.save()

        us.save()

        custom_attributes_values = {str(ca.id): self.get_custom_attributes_value(ca.type) for ca
                                 in project.userstorycustomattributes.all() if self.sd.boolean()}
        if custom_attributes_values:
            us.custom_attributes_values.attributes_values = custom_attributes_values
            us.custom_attributes_values.save()


        for i in range(self.sd.int(*NUM_ATTACHMENTS)):
            attachment = self.create_attachment(us, i+1)

        if self.sd.choice([True, True, False, True, True]):
            us.assigned_to = self.sd.db_object_from_queryset(project.memberships.filter(
                                                                     user__isnull=False)).user
            us.save()


        take_snapshot(us,
                      comment=self.sd.paragraph(),
                      user=us.owner)

        # Add history entry
        us.status=self.sd.db_object_from_queryset(project.us_statuses.filter(is_closed=False))
        us.save()
        take_snapshot(us,
              comment=self.sd.paragraph(),
              user=us.owner)

        self.create_votes(us)
        self.create_watchers(us)

        return us

    def create_milestone(self, project, start_date, end_date):
        milestone = Milestone.objects.create(project=project,
                                             name='Sprint {0}-{1}-{2}'.format(start_date.year,
                                                                              start_date.month,
                                                                              start_date.day),
                                              owner=self.sd.db_object_from_queryset(
                                                      project.memberships.filter(user__isnull=False)).user,
                                              created_date=start_date,
                                              modified_date=start_date,
                                              estimated_start=start_date,
                                              estimated_finish=end_date,
                                              order=10)
        take_snapshot(milestone, user=milestone.owner)

        return milestone

    def create_project(self, counter, is_private=None):
        if is_private is None:
            is_private=self.sd.boolean()

        anon_permissions = not is_private and list(map(lambda perm: perm[0], ANON_PERMISSIONS)) or []
        public_permissions = not is_private and list(map(lambda perm: perm[0], ANON_PERMISSIONS)) or []
        project = Project.objects.create(slug='project-%s'%(counter),
                                         name='Project Example {0}'.format(counter),
                                         description='Project example {0} description'.format(counter),
                                         owner=random.choice(self.users),
                                         is_private=is_private,
                                         anon_permissions=anon_permissions,
                                         public_permissions=public_permissions,
                                         total_story_points=self.sd.int(600, 3000),
                                         total_milestones=self.sd.int(5,10),
                                         tags=self.sd.words(1, 10).split(" "))

        project.is_kanban_activated = True
        project.save()
        take_snapshot(project, user=project.owner)

        self.create_likes(project)
        self.create_watchers(project, NotifyLevel.involved)

        return project

    def create_user(self, counter=None, username=None, full_name=None, email=None):
        counter = counter or self.sd.int()
        username = username or "user{0}".format(counter)
        full_name = full_name or "{} {}".format(self.sd.name('es'), self.sd.surname('es', number=1))
        email = email or "user{0}@taigaio.demo".format(counter)

        user = User.objects.create(username=username,
                                   full_name=full_name,
                                   email=email,
                                   token=''.join(random.sample('abcdef0123456789', 10)),
                                   color=self.sd.choice(COLOR_CHOICES))

        user.set_password('123123')
        user.save()

        return user

    def create_votes(self, obj):
        for i in range(self.sd.int(*NUM_VOTES)):
            user=self.sd.db_object_from_queryset(User.objects.all())
            add_vote(obj, user)

    def create_likes(self, obj):
        for i in range(self.sd.int(*NUM_LIKES)):
            user=self.sd.db_object_from_queryset(User.objects.all())
            add_like(obj, user)

    def create_watchers(self, obj, notify_level=None):
        for i in range(self.sd.int(*NUM_WATCHERS)):
            user = self.sd.db_object_from_queryset(User.objects.all())
            if not notify_level:
                obj.add_watcher(user)
            else:
                obj.add_watcher(user, notify_level)<|MERGE_RESOLUTION|>--- conflicted
+++ resolved
@@ -222,14 +222,9 @@
                 wiki_page = self.create_wiki(project, "home")
 
             # Set a value to total_story_points to show the deadline in the backlog
-<<<<<<< HEAD
-            get_stats_for_project(project)
-            project.total_story_points = int(project._defined_points * self.sd.int(5,12) / 10)
-=======
             project_stats = get_stats_for_project(project)
             defined_points = project_stats["defined_points"]
             project.total_story_points = int(defined_points * self.sd.int(5,12) / 10)
->>>>>>> d817f19c
             project.save()
 
             self.create_likes(project)
