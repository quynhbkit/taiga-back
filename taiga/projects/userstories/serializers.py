--- conflicted
+++ resolved
@@ -17,17 +17,12 @@
 from django.apps import apps
 from rest_framework import serializers
 
-<<<<<<< HEAD
-from taiga.base.serializers import (Serializer, TagsField, NeighborsSerializerMixin,
-        PgArrayField, ModelSerializer)
-=======
 from taiga.base.serializers import Serializer
 from taiga.base.serializers import TagsField
 from taiga.base.serializers import NeighborsSerializerMixin
 from taiga.base.serializers import PgArrayField
 from taiga.base.serializers import ModelSerializer
 from taiga.base.utils import json
->>>>>>> 5b9bf406
 
 from taiga.mdrender.service import render as mdrender
 from taiga.projects.validators import ProjectExistsValidator
